on: [pull_request]

name: Continuous integration

jobs:
  analyze:
    name: Dusk Analyzer
    runs-on: ubuntu-latest
    steps:
      - uses: actions/checkout@v2
      - uses: actions-rs/toolchain@v1
        with:
          profile: minimal
          toolchain: nightly
          override: true
      - uses: actions-rs/cargo@v1
        with:
          command: install
          args: --git https://github.com/dusk-network/cargo-dusk-analyzer
      - uses: actions-rs/cargo@v1
        with:
          command: dusk-analyzer

  test_nightly:
<<<<<<< HEAD
    name: Nightly tests 
=======
    name: Nightly tests
>>>>>>> 34066553
    runs-on: ubuntu-latest
    steps:
      - uses: actions/checkout@v2
      - uses: actions-rs/toolchain@v1
        with:
          profile: minimal
          toolchain: nightly
          override: true
<<<<<<< HEAD
      - uses: actions-rs/cargo@v1
        with:
          command: test
          args: --release
=======
>>>>>>> 34066553
      - uses: actions-rs/cargo@v1
        with:
          command: test
          args: --release --features canon

  fmt:
    name: Rustfmt
    runs-on: ubuntu-latest
    steps:
      - uses: actions/checkout@v2
      - uses: actions-rs/toolchain@v1
        with:
          profile: minimal
          toolchain: nightly-2020-10-25
          override: true
      - run: rustup component add rustfmt
      - uses: actions-rs/cargo@v1
        with:
          command: fmt
          args: --all -- --check<|MERGE_RESOLUTION|>--- conflicted
+++ resolved
@@ -22,11 +22,7 @@
           command: dusk-analyzer
 
   test_nightly:
-<<<<<<< HEAD
-    name: Nightly tests 
-=======
     name: Nightly tests
->>>>>>> 34066553
     runs-on: ubuntu-latest
     steps:
       - uses: actions/checkout@v2
@@ -35,13 +31,10 @@
           profile: minimal
           toolchain: nightly
           override: true
-<<<<<<< HEAD
       - uses: actions-rs/cargo@v1
         with:
           command: test
           args: --release
-=======
->>>>>>> 34066553
       - uses: actions-rs/cargo@v1
         with:
           command: test
